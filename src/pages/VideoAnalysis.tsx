import React, { useState, useCallback, useRef } from 'react';
import { useNavigate } from 'react-router-dom';
import { motion } from 'framer-motion';
import {
  Upload,
  Video,
  Play,
  Pause,
  Brain,
  Eye,
  Mic,
  FileText,
  TrendingUp,
  Sparkles,
  AlertCircle,
  CheckCircle,
  Clock,
  BarChart3,
  MessageSquare,
  Download,
  Share2,
  RefreshCw,
  Settings,
  Globe,
  Zap,
} from 'lucide-react';
import { Button } from '@/components/ui/button';
import { Card, CardContent, CardHeader, CardTitle, CardDescription } from '@/components/ui/card';
import { Progress } from '@/components/ui/progress';
import { Badge } from '@/components/ui/badge';
import { Tabs, TabsContent, TabsList, TabsTrigger } from '@/components/ui/tabs';
import { Alert, AlertDescription, AlertTitle } from '@/components/ui/alert';
import { Textarea } from '@/components/ui/textarea';
import { Input } from '@/components/ui/input';
import { Switch } from '@/components/ui/switch';
import { Label } from '@/components/ui/label';
import { useToast } from '@/components/ui/use-toast';
import { LineChart, Line, AreaChart, Area, BarChart, Bar, XAxis, YAxis, CartesianGrid, Tooltip, Legend, ResponsiveContainer } from 'recharts';
import { analyzeVideoWithCES, analyzeVideoFromUrl, generateEnrichedMockAnalysis } from '@/services/videoAnalysis';
import { analyzeVideoAdvanced, type AdvancedVideoAnalysisRequest } from '@/services/advancedVideoAnalysis';
import { CampaignAnalysisViewer } from '@/components/CampaignAnalysisViewer';

const VideoAnalysis: React.FC = () => {
  const navigate = useNavigate();
  const { toast } = useToast();
  const [uploadedVideo, setUploadedVideo] = useState<File | null>(null);
  const [videoUrl, setVideoUrl] = useState<string>('');
  const [videoUrlInput, setVideoUrlInput] = useState<string>('');
  const [videoSource, setVideoSource] = useState<'file' | 'url' | null>(null);
  const [analyzing, setAnalyzing] = useState(false);
  const [analysisProgress, setAnalysisProgress] = useState(0);
  const [analysisStage, setAnalysisStage] = useState('');
  const [analysisResults, setAnalysisResults] = useState<any>(null);
  const [customQuery, setCustomQuery] = useState('');
  const [queryLoading, setQueryLoading] = useState(false);
  
  // Advanced analysis options
  const [useAdvancedAnalysis, setUseAdvancedAnalysis] = useState(true);
  const [enableEmotionAnalysis, setEnableEmotionAnalysis] = useState(true);
  const [enableFrameAnalysis, setEnableFrameAnalysis] = useState(true);
  const [enableCulturalAnalysis, setEnableCulturalAnalysis] = useState(false);
  const [targetDemographics, setTargetDemographics] = useState('');

  const fileInputRef = useRef<HTMLInputElement>(null);
  const [isDragActive, setIsDragActive] = useState(false);

  // Video upload handler
  const handleFileSelect = useCallback((file: File | null) => {
    if (file && file.type.startsWith('video/')) {
      setUploadedVideo(file);
      setVideoUrl(URL.createObjectURL(file));
      setVideoSource('file');
      setVideoUrlInput('');
      toast({
        title: 'Video uploaded',
        description: `${file.name} ready for analysis`,
      });
    } else if (file) {
      toast({
        title: 'Invalid file',
        description: 'Please upload a video file',
        variant: 'destructive',
      });
    }
  }, [toast]);

  // URL validation helper
  const isValidVideoUrl = (url: string): boolean => {
    try {
      const urlObj = new URL(url);
      // Check for common video platforms and direct video file URLs
      const validDomains = ['youtube.com', 'youtu.be', 'vimeo.com', 'dailymotion.com', 'twitch.tv'];
      const validExtensions = ['.mp4', '.mov', '.avi', '.webm', '.mkv'];
      
      const isDomain = validDomains.some(domain => urlObj.hostname.includes(domain));
      const isDirectVideo = validExtensions.some(ext => urlObj.pathname.toLowerCase().includes(ext));
      const isHttps = urlObj.protocol === 'https:' || urlObj.protocol === 'http:';
      
      return isHttps && (isDomain || isDirectVideo);
    } catch {
      return false;
    }
  };

  // Handle URL input
  const handleUrlSubmit = () => {
    if (!videoUrlInput.trim()) {
      toast({
        title: 'URL required',
        description: 'Please enter a video URL',
        variant: 'destructive',
      });
      return;
    }

    if (!isValidVideoUrl(videoUrlInput)) {
      toast({
        title: 'Invalid URL',
        description: 'Please enter a valid video URL (YouTube, Vimeo, or direct video link)',
        variant: 'destructive',
      });
      return;
    }

    setVideoUrl(videoUrlInput);
    setVideoSource('url');
    setUploadedVideo(null);
    toast({
      title: 'Video URL added',
      description: 'Video ready for analysis',
    });
  };

  const clearVideo = () => {
    setUploadedVideo(null);
    setVideoUrl('');
    setVideoUrlInput('');
    setVideoSource(null);
    setAnalysisResults(null);
  };

  const handleFileInputChange = (e: React.ChangeEvent<HTMLInputElement>) => {
    const file = e.target.files?.[0] || null;
    handleFileSelect(file);
  };

  const handleDragEnter = (e: React.DragEvent) => {
    e.preventDefault();
    e.stopPropagation();
    setIsDragActive(true);
  };

  const handleDragLeave = (e: React.DragEvent) => {
    e.preventDefault();
    e.stopPropagation();
    setIsDragActive(false);
  };

  const handleDragOver = (e: React.DragEvent) => {
    e.preventDefault();
    e.stopPropagation();
  };

  const handleDrop = (e: React.DragEvent) => {
    e.preventDefault();
    e.stopPropagation();
    setIsDragActive(false);
    
    const file = e.dataTransfer.files?.[0] || null;
    handleFileSelect(file);
  };

  // Start video analysis
  const startAnalysis = async () => {
    if (!videoSource || (!uploadedVideo && !videoUrl)) return;

    setAnalyzing(true);
    setAnalysisProgress(0);
    setAnalysisStage('Initializing analysis...');

    try {
      // Simulate progress updates
      const progressInterval = setInterval(() => {
        setAnalysisProgress(prev => {
          if (prev >= 90) return prev;
          return prev + Math.random() * 10;
        });
      }, 1000);

      // Update stages based on source type
      const stages = videoSource === 'url' ? [
        { time: 0, stage: 'Downloading video from URL...', progress: 5 },
        { time: 2000, stage: 'Extracting video frames...', progress: 15 },
        { time: 4000, stage: 'Detecting scenes and objects...', progress: 30 },
        { time: 7000, stage: 'Analyzing emotions and expressions...', progress: 45 },
        { time: 10000, stage: 'Transcribing speech...', progress: 60 },
        { time: 13000, stage: 'Calculating CES score...', progress: 75 },
        { time: 16000, stage: 'Generating insights...', progress: 90 },
        { time: 19000, stage: 'Finalizing report...', progress: 95 },
      ] : [
        { time: 0, stage: 'Extracting video frames...', progress: 10 },
        { time: 3000, stage: 'Detecting scenes and objects...', progress: 25 },
        { time: 6000, stage: 'Analyzing emotions and expressions...', progress: 40 },
        { time: 9000, stage: 'Transcribing speech...', progress: 55 },
        { time: 12000, stage: 'Calculating CES score...', progress: 70 },
        { time: 15000, stage: 'Generating insights...', progress: 85 },
        { time: 18000, stage: 'Finalizing report...', progress: 95 },
      ];

      stages.forEach(({ time, stage, progress }) => {
        setTimeout(() => {
          setAnalysisStage(stage);
          setAnalysisProgress(progress);
        }, time);
      });

      // Prepare analysis request based on source
      let results;
      try {
        if (videoSource === 'file' && uploadedVideo) {
          // For now, use mock data since backend isn't connected
          results = generateMockAnalysisResults(uploadedVideo.name.split('.')[0], true); // Enable enrichment
        } else if (videoSource === 'url' && videoUrl) {
          // For URL analysis, also use mock data for now
          results = generateMockAnalysisResults(extractCampaignNameFromUrl(videoUrl), true); // Enable enrichment
        }
      } catch (apiError) {
        // If API fails, fallback to mock data
        console.log('API unavailable, using mock data');
<<<<<<< HEAD
        results = generateMockAnalysisResults(
=======
        results = await generateEnrichedMockAnalysis(
>>>>>>> acebc11c
          videoSource === 'file' && uploadedVideo 
            ? uploadedVideo.name.split('.')[0] 
            : extractCampaignNameFromUrl(videoUrl),
          {
            brand: "Campaign Brand",
            campaign_name: videoSource === 'file' && uploadedVideo 
              ? uploadedVideo.name.split('.')[0] 
              : extractCampaignNameFromUrl(videoUrl),
            campaign_type: "brand",
            enable_enrichment: true
          }
        );
      }

      clearInterval(progressInterval);
      setAnalysisProgress(100);
      setAnalysisStage('Analysis complete!');
      setAnalysisResults(results);

      toast({
        title: 'Analysis complete',
        description: `CES Score: ${results?.ces_score?.toFixed(1) || 'N/A'}/100`,
      });
    } catch (error) {
      toast({
        title: 'Analysis failed',
        description: error instanceof Error ? error.message : 'Unknown error',
        variant: 'destructive',
      });
    } finally {
      setAnalyzing(false);
    }
  };

  // Helper function to extract campaign name from URL
  const extractCampaignNameFromUrl = (url: string): string => {
    try {
      const urlObj = new URL(url);
      if (urlObj.hostname.includes('youtube.com') || urlObj.hostname.includes('youtu.be')) {
        return 'YouTube Campaign';
      } else if (urlObj.hostname.includes('vimeo.com')) {
        return 'Vimeo Campaign';
      } else {
        return 'Video Campaign';
      }
    } catch {
      return 'Video Campaign';
    }
  };

  // Generate mock analysis results for demo purposes
<<<<<<< HEAD
  const generateMockAnalysisResults = (campaignName: string, enableEnrichment: boolean = false) => {
=======
  const generateMockAnalysisResults = (enableEnrichment: boolean = false) => {
>>>>>>> acebc11c
    const cesScore = Math.floor(Math.random() * 30) + 70; // Random score between 70-100
    return {
      analysis_id: `analysis_${Date.now()}`,
      status: 'completed',
      processing_time: '45.2s',
      ces_score: cesScore,
      enrichment_enabled: enableEnrichment,
      market_intelligence: enableEnrichment ? {
        marketContext: {
          totalMarketSize: '₱2.4 trillion by 2030 (sari-sari channel)',
          storeUniverse: '1.3 million stores',
          channelDominance: 'Mini-stores remain dominant FMCG channel',
          growthRate: '2.7% regional FMCG growth'
        },
        categoryIntelligence: {
          category: 'cigarettes',
          marketShare: 0.18,
          tbwaClientShare: 0.40, // JTI dominance
          dominantBrands: ['Winston', 'Mevius', 'LD'],
          growthTrend: -0.02
        },
        competitiveContext: [
          {
            competitorName: 'Philip Morris International',
            marketShare: 0.33,
            keyBrands: ['Marlboro', 'Parliament'],
            recentCampaigns: ['Marlboro Red Campaign', 'IQOS Heat-not-burn'],
            strengths: ['Strong brand recognition', 'Premium positioning'],
            weaknesses: ['Declining category', 'Regulatory pressure']
          }
        ],
        dataSources: [
          {
            name: 'NielsenIQ – Asia Channel Dynamics 2025',
            category: 'primary',
            description: 'Latest 2024 growth trends and basket mix for sari-sari stores'
          },
          {
            name: 'Kantar Worldpanel – FMCG Monitor: Q3 2024',
            category: 'primary', 
            description: 'Unit-growth breakdown by mega-category and region'
          }
        ],
        dataQuality: {
          primarySourcesUsed: 4,
          totalSourcesUsed: 7,
          methodologyTransparency: 'High - using primary measurement companies',
          lastUpdate: new Date().toISOString()
        }
      } : undefined,
      success_probability: cesScore / 100 * 0.9 + Math.random() * 0.1,
      roi_forecast: {
        expected: (cesScore / 100 * 3) + Math.random() * 2,
        lower_bound: (cesScore / 100 * 2) + Math.random(),
        upper_bound: (cesScore / 100 * 4) + Math.random() * 2,
        confidence: 0.85,
      },
      key_recommendations: [
        {
          category: 'Visual Enhancement',
          priority: 'high',
          title: 'Strengthen Opening Sequence',
          description: 'The first 5 seconds could benefit from more dynamic visuals',
          impact: 0.15,
        },
        {
          category: 'Messaging',
          priority: 'medium',
          title: 'Clarify Value Proposition',
          description: 'Core message could be more explicit in the middle section',
          impact: 0.10,
        },
        {
          category: 'Market Intelligence',
          priority: enableEnrichment ? 'high' : 'low',
          title: enableEnrichment ? 'Leverage Market Position' : 'Enable Market Intelligence',
          description: enableEnrichment 
            ? 'With 40% category share, emphasize market leadership in messaging'
            : 'Enable market intelligence for deeper competitive insights',
          impact: enableEnrichment ? 0.18 : 0.05,
        },
        {
          category: 'Call to Action',
          priority: 'high',
          title: 'Enhance CTA Visibility',
          description: 'Make the call to action more prominent in final frames',
          impact: 0.12,
        },
      ],
      download_links: {
        full_analysis: '#',
        pdf_report: '#',
        csv_data: '#',
      },
    };
  };

  // Handle custom queries
  const handleCustomQuery = async () => {
    if (!customQuery.trim() || !analysisResults) return;

    setQueryLoading(true);
    try {
      // Simulate API delay
      await new Promise(resolve => setTimeout(resolve, 1500));
      
      // Generate mock response based on query
      const mockResponse = generateMockQueryResponse(customQuery);
      
      toast({
        title: 'Query answered',
        description: mockResponse.substring(0, 100) + '...',
      });
    } catch (error) {
      toast({
        title: 'Query failed',
        description: 'Unable to process your question',
        variant: 'destructive',
      });
    } finally {
      setQueryLoading(false);
    }
  };

  // Generate mock query responses
  const generateMockQueryResponse = (query: string): string => {
    const lowerQuery = query.toLowerCase();
    
    if (lowerQuery.includes('emotion') || lowerQuery.includes('feeling')) {
      return "The video shows predominantly positive emotions, with joy and excitement being the dominant feelings expressed. The emotional arc builds from curious engagement to enthusiastic excitement, creating strong viewer connection.";
    } else if (lowerQuery.includes('brand') || lowerQuery.includes('logo')) {
      return "Brand visibility is strong throughout the video, with the logo appearing prominently in 8 out of 12 scenes. Brand consistency is maintained with consistent color palette and messaging tone.";
    } else if (lowerQuery.includes('improve') || lowerQuery.includes('better')) {
      return "Key improvement opportunities include: 1) Strengthen the opening hook in the first 3 seconds, 2) Add more dynamic visual transitions, 3) Make the call-to-action more prominent in the final frames.";
    } else if (lowerQuery.includes('audience') || lowerQuery.includes('target')) {
      return "The content appears well-targeted for the intended demographic, with messaging and visual style aligning with audience preferences. Engagement indicators suggest strong resonance with the target segment.";
    } else {
      return "Based on the video analysis, this campaign shows strong creative effectiveness with a CES score above industry benchmarks. The visual storytelling is compelling and the message delivery is clear and impactful.";
    }
  };

  return (
    <div className="min-h-screen bg-background">
      <div className="container mx-auto py-8 px-4">
        {/* Header */}
        <motion.div
          initial={{ opacity: 0, y: -20 }}
          animate={{ opacity: 1, y: 0 }}
          className="mb-8"
        >
          <div className="flex items-center justify-between mb-4">
            <div>
              <h1 className="text-4xl font-bold flex items-center gap-3">
                <Video className="w-10 h-10 text-tbwa-red" />
                Video Campaign Analysis
              </h1>
              <p className="text-muted-foreground mt-2">
                AI-powered video analysis with Creative Effectiveness Scoring
              </p>
            </div>
            <Button variant="outline" onClick={() => navigate('/dashboard')}>
              Back to Dashboard
            </Button>
          </div>
        </motion.div>

        {!analysisResults ? (
          <>
            {/* Upload Section */}
            <motion.div
              initial={{ opacity: 0, y: 20 }}
              animate={{ opacity: 1, y: 0 }}
              transition={{ delay: 0.1 }}
            >
              <Card className="mb-8">
                <CardHeader>
                  <CardTitle>Add Campaign Video</CardTitle>
                  <CardDescription>
                    Upload a video file or paste a video URL for comprehensive campaign analysis
                  </CardDescription>
                </CardHeader>
                <CardContent>
                  <Tabs defaultValue="upload" className="w-full">
                    <TabsList className="grid w-full grid-cols-2">
                      <TabsTrigger value="upload" className="flex items-center gap-2">
                        <Upload className="w-4 h-4" />
                        Upload File
                      </TabsTrigger>
                      <TabsTrigger value="url" className="flex items-center gap-2">
                        <Video className="w-4 h-4" />
                        Video URL
                      </TabsTrigger>
                    </TabsList>

                    <TabsContent value="upload" className="space-y-4">
                      <div
                        onClick={() => fileInputRef.current?.click()}
                        onDragEnter={handleDragEnter}
                        onDragLeave={handleDragLeave}
                        onDragOver={handleDragOver}
                        onDrop={handleDrop}
                        className={`border-2 border-dashed rounded-lg p-12 text-center cursor-pointer transition-colors ${
                          isDragActive ? 'border-tbwa-red bg-tbwa-red/5' : 'border-border hover:border-tbwa-red/50'
                        }`}
                      >
                        <input
                          ref={fileInputRef}
                          type="file"
                          accept="video/mp4,video/quicktime,video/x-msvideo,video/webm"
                          onChange={handleFileInputChange}
                          className="hidden"
                        />
                        <Upload className="w-12 h-12 mx-auto mb-4 text-muted-foreground" />
                        {isDragActive ? (
                          <p className="text-lg">Drop the video here...</p>
                        ) : (
                          <div>
                            <p className="text-lg mb-2">Drag & drop your video here</p>
                            <p className="text-sm text-muted-foreground">or click to browse</p>
                            <p className="text-xs text-muted-foreground mt-2">
                              Supports MP4, MOV, AVI, WebM (max 500MB)
                            </p>
                          </div>
                        )}
                      </div>
                    </TabsContent>

                    <TabsContent value="url" className="space-y-4">
                      <div className="space-y-4">
                        <div>
                          <label className="text-sm font-medium mb-2 block">Video URL</label>
                          <div className="flex gap-2">
                            <Input
                              placeholder="https://www.youtube.com/watch?v=... or https://vimeo.com/..."
                              value={videoUrlInput}
                              onChange={(e) => setVideoUrlInput(e.target.value)}
                              className="flex-1"
                            />
                            <Button 
                              onClick={handleUrlSubmit}
                              disabled={!videoUrlInput.trim()}
                              className="bg-tbwa-red hover:bg-tbwa-red/90"
                            >
                              Add URL
                            </Button>
                          </div>
                          <p className="text-xs text-muted-foreground mt-2">
                            Supports YouTube, Vimeo, and direct video file URLs
                          </p>
                        </div>
                      </div>
                    </TabsContent>
                  </Tabs>

                  {/* Video Preview */}
                  {(uploadedVideo || (videoSource === 'url' && videoUrl)) && (
                    <div className="mt-6">
                      <div className="bg-gray-100 rounded-lg p-4 mb-4">
                        {videoSource === 'file' && uploadedVideo ? (
                          <video
                            src={videoUrl}
                            controls
                            className="w-full max-h-96 rounded-lg shadow-lg"
                          />
                        ) : (
                          <div className="flex items-center justify-center h-48 bg-gray-200 rounded-lg">
                            <div className="text-center">
                              <Video className="w-12 h-12 mx-auto mb-2 text-gray-400" />
                              <p className="text-sm text-gray-600">Video from URL</p>
                              <p className="text-xs text-gray-500 mt-1 max-w-md truncate">
                                {videoUrl}
                              </p>
                            </div>
                          </div>
                        )}
                      </div>
                      
                      <div className="flex items-center justify-between">
                        <div>
                          {videoSource === 'file' && uploadedVideo ? (
                            <>
                              <p className="font-medium">{uploadedVideo.name}</p>
                              <p className="text-sm text-muted-foreground">
                                {(uploadedVideo.size / 1024 / 1024).toFixed(2)} MB
                              </p>
                            </>
                          ) : (
                            <>
                              <p className="font-medium">{extractCampaignNameFromUrl(videoUrl)}</p>
                              <p className="text-sm text-muted-foreground">Video URL</p>
                            </>
                          )}
                        </div>
                        <div className="flex gap-2">
                          <Button
                            variant="outline"
                            onClick={clearVideo}
                            disabled={analyzing}
                          >
                            Clear
                          </Button>
                          <Button
                            onClick={startAnalysis}
                            disabled={analyzing}
                            className="bg-tbwa-red hover:bg-tbwa-red/90"
                          >
                            {analyzing ? (
                              <>
                                <RefreshCw className="w-4 h-4 mr-2 animate-spin" />
                                Analyzing...
                              </>
                            ) : (
                              <>
                                <Brain className="w-4 h-4 mr-2" />
                                Start Analysis
                              </>
                            )}
                          </Button>
                        </div>
                      </div>
                    </div>
                  )}
                </CardContent>
              </Card>
            </motion.div>

            {/* Analysis Progress */}
            {analyzing && (
              <motion.div
                initial={{ opacity: 0, y: 20 }}
                animate={{ opacity: 1, y: 0 }}
              >
                <Card>
                  <CardHeader>
                    <CardTitle>Analysis in Progress</CardTitle>
                  </CardHeader>
                  <CardContent>
                    <div className="space-y-4">
                      <div>
                        <div className="flex items-center justify-between mb-2">
                          <p className="text-sm font-medium">{analysisStage}</p>
                          <span className="text-sm text-muted-foreground">{analysisProgress.toFixed(0)}%</span>
                        </div>
                        <Progress value={analysisProgress} className="h-2" />
                      </div>

                      <div className="grid grid-cols-4 gap-4 mt-6">
                        <div className="text-center">
                          <Eye className={`w-8 h-8 mx-auto mb-2 ${analysisProgress >= 25 ? 'text-green-600' : 'text-gray-300'}`} />
                          <p className="text-xs">Scene Detection</p>
                        </div>
                        <div className="text-center">
                          <Brain className={`w-8 h-8 mx-auto mb-2 ${analysisProgress >= 40 ? 'text-green-600' : 'text-gray-300'}`} />
                          <p className="text-xs">Emotion Analysis</p>
                        </div>
                        <div className="text-center">
                          <Mic className={`w-8 h-8 mx-auto mb-2 ${analysisProgress >= 55 ? 'text-green-600' : 'text-gray-300'}`} />
                          <p className="text-xs">Speech Analysis</p>
                        </div>
                        <div className="text-center">
                          <BarChart3 className={`w-8 h-8 mx-auto mb-2 ${analysisProgress >= 70 ? 'text-green-600' : 'text-gray-300'}`} />
                          <p className="text-xs">CES Scoring</p>
                        </div>
                      </div>
                    </div>
                  </CardContent>
                </Card>
              </motion.div>
            )}

            {/* Feature Overview */}
            <motion.div
              initial={{ opacity: 0, y: 20 }}
              animate={{ opacity: 1, y: 0 }}
              transition={{ delay: 0.2 }}
              className="mt-8 grid grid-cols-1 md:grid-cols-3 gap-6"
            >
              <Card>
                <CardHeader>
                  <CardTitle className="flex items-center gap-2">
                    <Eye className="w-5 h-5 text-blue-600" />
                    Visual Analysis
                  </CardTitle>
                </CardHeader>
                <CardContent>
                  <ul className="space-y-2 text-sm">
                    <li className="flex items-center gap-2">
                      <CheckCircle className="w-4 h-4 text-green-600" />
                      Scene-by-scene breakdown
                    </li>
                    <li className="flex items-center gap-2">
                      <CheckCircle className="w-4 h-4 text-green-600" />
                      Object & brand detection
                    </li>
                    <li className="flex items-center gap-2">
                      <CheckCircle className="w-4 h-4 text-green-600" />
                      Visual quality scoring
                    </li>
                    <li className="flex items-center gap-2">
                      <CheckCircle className="w-4 h-4 text-green-600" />
                      Attention heatmaps
                    </li>
                  </ul>
                </CardContent>
              </Card>

              <Card>
                <CardHeader>
                  <CardTitle className="flex items-center gap-2">
                    <Brain className="w-5 h-5 text-purple-600" />
                    AI Intelligence
                  </CardTitle>
                </CardHeader>
                <CardContent>
                  <ul className="space-y-2 text-sm">
                    <li className="flex items-center gap-2">
                      <CheckCircle className="w-4 h-4 text-green-600" />
                      Emotion tracking
                    </li>
                    <li className="flex items-center gap-2">
                      <CheckCircle className="w-4 h-4 text-green-600" />
                      Message effectiveness
                    </li>
                    <li className="flex items-center gap-2">
                      <CheckCircle className="w-4 h-4 text-green-600" />
                      Predictive ROI
                    </li>
                    <li className="flex items-center gap-2">
                      <CheckCircle className="w-4 h-4 text-green-600" />
                      Custom Q&A
                    </li>
                  </ul>
                </CardContent>
              </Card>

              <Card>
                <CardHeader>
                  <CardTitle className="flex items-center gap-2">
                    <TrendingUp className="w-5 h-5 text-green-600" />
                    Market Intelligence
                  </CardTitle>
                </CardHeader>
                <CardContent>
                  <ul className="space-y-2 text-sm">
                    <li className="flex items-center gap-2">
                      <CheckCircle className="w-4 h-4 text-green-600" />
                      Competitive benchmarking
                    </li>
                    <li className="flex items-center gap-2">
                      <CheckCircle className="w-4 h-4 text-green-600" />
                      Share of voice analysis
                    </li>
                    <li className="flex items-center gap-2">
                      <CheckCircle className="w-4 h-4 text-green-600" />
                      Trend alignment
                    </li>
                    <li className="flex items-center gap-2">
                      <CheckCircle className="w-4 h-4 text-green-600" />
                      Social predictions
                    </li>
                  </ul>
                </CardContent>
              </Card>
            </motion.div>
          </>
        ) : (
          /* Analysis Results */
          <CampaignAnalysisViewer
            analysisId={analysisResults.analysis_id}
            videoUrl={videoUrl}
          />
        )}
      </div>
    </div>
  );
};

export default VideoAnalysis;<|MERGE_RESOLUTION|>--- conflicted
+++ resolved
@@ -227,22 +227,11 @@
       } catch (apiError) {
         // If API fails, fallback to mock data
         console.log('API unavailable, using mock data');
-<<<<<<< HEAD
         results = generateMockAnalysisResults(
-=======
-        results = await generateEnrichedMockAnalysis(
->>>>>>> acebc11c
           videoSource === 'file' && uploadedVideo 
             ? uploadedVideo.name.split('.')[0] 
             : extractCampaignNameFromUrl(videoUrl),
-          {
-            brand: "Campaign Brand",
-            campaign_name: videoSource === 'file' && uploadedVideo 
-              ? uploadedVideo.name.split('.')[0] 
-              : extractCampaignNameFromUrl(videoUrl),
-            campaign_type: "brand",
-            enable_enrichment: true
-          }
+          true // Enable enrichment
         );
       }
 
@@ -283,11 +272,7 @@
   };
 
   // Generate mock analysis results for demo purposes
-<<<<<<< HEAD
   const generateMockAnalysisResults = (campaignName: string, enableEnrichment: boolean = false) => {
-=======
-  const generateMockAnalysisResults = (enableEnrichment: boolean = false) => {
->>>>>>> acebc11c
     const cesScore = Math.floor(Math.random() * 30) + 70; // Random score between 70-100
     return {
       analysis_id: `analysis_${Date.now()}`,
