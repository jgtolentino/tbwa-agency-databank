import React, { useState, useEffect } from 'react'
import Sidebar from './components/layout/Sidebar'
import AIPanel from './components/layout/AIPanel'
import { CascadingFilterPanel, CascadingFilterState } from './components/filters/CascadingFilterPanel'
import {
  EnhancedTransactionTrends,
  EnhancedProductMix,
  EnhancedConsumerBehavior,
  EnhancedConsumerProfiling,
  EnhancedCompetitiveAnalysis,
  EnhancedGeographicalIntelligence
} from './components/enhanced/EnhancedDashboard'
import { DatabankPage } from './components/databank'
<<<<<<< HEAD
import DataSourceBadge from './components/ui/DataSourceBadge'
import { assertNoMockInProd } from './lib/env'
=======
import ExecutiveOverview from './components/executive/ExecutiveOverview'
>>>>>>> 79fd3053

function App() {
  const [activeSection, setActiveSection] = useState('executive-overview')
  const [showEnhanced, setShowEnhanced] = useState(true) // Toggle between enhanced and basic views
  
  // Panel states
  const [isFilterCollapsed, setIsFilterCollapsed] = useState(false)
  const [isSidebarCollapsed, setIsSidebarCollapsed] = useState(false)
  
  // Cascading filter state
  const [cascadingFilters, setCascadingFilters] = useState<CascadingFilterState>({
    comparisonMode: 'single',
    selectedBrands: [],
    brandComparison: 'vs',
    selectedCategories: [],
    categoryComparison: 'vs',
    selectedRegions: [],
    selectedStores: [],
    locationComparison: 'vs',
    timePeriod: 'daily',
    dateRange: {
      start: new Date().toISOString().split('T')[0],
      end: new Date().toISOString().split('T')[0]
    },
    temporalComparison: 'current',
    customerSegment: [],
    transactionType: [],
    priceRange: [0, 10000],
    showTrends: true,
    showDeltas: false,
    showPercentages: true
  })

  // Production guard - prevent mocks in production
  useEffect(() => {
    assertNoMockInProd();
  }, []);

  const handleRefresh = () => {
    console.log('Refreshing dashboard data...', cascadingFilters)
    // In a real implementation, this would trigger data refresh with filters
  }

  const handleFilterApply = () => {
    console.log('Applying filters:', cascadingFilters)
    handleRefresh()
  }

  const handleFilterReset = () => {
    setCascadingFilters({
      comparisonMode: 'single',
      selectedBrands: [],
      brandComparison: 'vs',
      selectedCategories: [],
      categoryComparison: 'vs',
      selectedRegions: [],
      selectedStores: [],
      locationComparison: 'vs',
      timePeriod: 'daily',
      dateRange: {
        start: new Date().toISOString().split('T')[0],
        end: new Date().toISOString().split('T')[0]
      },
      temporalComparison: 'current',
      customerSegment: [],
      transactionType: [],
      priceRange: [0, 10000],
      showTrends: true,
      showDeltas: false,
      showPercentages: true
    })
  }

  const renderActiveSection = () => {
    // Check if this is the full databank page
    if (activeSection === 'databank') {
      return <DatabankPage />
    }

    // Check if this is the executive overview page
    if (activeSection === 'executive-overview') {
      return <ExecutiveOverview />
    }

    if (showEnhanced) {
      switch (activeSection) {
        case 'transaction-trends':
          return <EnhancedTransactionTrends />
        case 'product-mix':
          return <EnhancedProductMix />
        case 'consumer-behavior':
          return <EnhancedConsumerBehavior />
        case 'consumer-profiling':
          return <EnhancedConsumerProfiling />
        case 'competitive-analysis':
          return <EnhancedCompetitiveAnalysis />
        case 'geographical-intelligence':
          return <EnhancedGeographicalIntelligence />
        default:
          return <EnhancedTransactionTrends />
      }
    } else {
      // Fallback to basic components if needed
      switch (activeSection) {
        case 'transaction-trends':
          return <EnhancedTransactionTrends />
        case 'product-mix':
          return <EnhancedProductMix />
        case 'consumer-behavior':
          return <EnhancedConsumerBehavior />
        case 'consumer-profiling':
          return <EnhancedConsumerProfiling />
        case 'competitive-analysis':
          return <EnhancedCompetitiveAnalysis />
        case 'geographical-intelligence':
          return <EnhancedGeographicalIntelligence />
        default:
          return <EnhancedTransactionTrends />
      }
    }
  }

  return (
    <div className="min-h-screen bg-scout-light">
      <div className="flex min-h-screen">
        {/* Sidebar Navigation */}
        <Sidebar 
          activeSection={activeSection} 
          onSectionChange={setActiveSection}
          isCollapsed={isSidebarCollapsed}
          onToggle={() => setIsSidebarCollapsed(!isSidebarCollapsed)}
        />
        
        {/* Main Content Area */}
        <div 
          className="flex-1 flex transition-all duration-300"
          style={{ marginLeft: isSidebarCollapsed ? '64px' : '256px' }}
        >
          {/* Dashboard Content */}
          <div className="flex-1 p-6">
<<<<<<< HEAD
            {/* Data Source Status Header */}
            <div className="mb-4 flex justify-between items-center">
              <h1 className="text-2xl font-bold text-gray-900 capitalize">
                {activeSection.replace('-', ' ')} Dashboard
              </h1>
              <DataSourceBadge
                data-testid="data-source-badge"
                showDetails={true}
                size="md"
              />
            </div>

            {/* Check if this is the databank page for different layout */}
            {activeSection === 'databank' ? (
=======
            {/* Check if this is the databank or executive overview page for different layout */}
            {activeSection === 'databank' || activeSection === 'executive-overview' ? (
>>>>>>> 79fd3053
              <div className="w-full">
                {renderActiveSection()}
              </div>
            ) : (
              <div className="grid grid-cols-1 xl:grid-cols-4 gap-6">
                {/* Main Dashboard Content */}
                <div className="xl:col-span-3">
                  {renderActiveSection()}
                </div>

                {/* AI Recommendations Panel */}
                <div className="xl:col-span-1">
                  <AIPanel section={activeSection} />
                </div>
              </div>
            )}
          </div>
          
          {/* Cascading Filter Panel - hide for databank and executive overview */}
          {activeSection !== 'databank' && activeSection !== 'executive-overview' && (
            <CascadingFilterPanel
              isCollapsed={isFilterCollapsed}
              onToggle={() => setIsFilterCollapsed(!isFilterCollapsed)}
              filters={cascadingFilters}
              onFilterChange={setCascadingFilters}
              onReset={handleFilterReset}
              onApply={handleFilterApply}
            />
          )}
        </div>
      </div>
    </div>
  )
}

export default App<|MERGE_RESOLUTION|>--- conflicted
+++ resolved
@@ -11,12 +11,9 @@
   EnhancedGeographicalIntelligence
 } from './components/enhanced/EnhancedDashboard'
 import { DatabankPage } from './components/databank'
-<<<<<<< HEAD
 import DataSourceBadge from './components/ui/DataSourceBadge'
 import { assertNoMockInProd } from './lib/env'
-=======
 import ExecutiveOverview from './components/executive/ExecutiveOverview'
->>>>>>> 79fd3053
 
 function App() {
   const [activeSection, setActiveSection] = useState('executive-overview')
@@ -157,25 +154,22 @@
         >
           {/* Dashboard Content */}
           <div className="flex-1 p-6">
-<<<<<<< HEAD
-            {/* Data Source Status Header */}
-            <div className="mb-4 flex justify-between items-center">
-              <h1 className="text-2xl font-bold text-gray-900 capitalize">
-                {activeSection.replace('-', ' ')} Dashboard
-              </h1>
-              <DataSourceBadge
-                data-testid="data-source-badge"
-                showDetails={true}
-                size="md"
-              />
-            </div>
-
-            {/* Check if this is the databank page for different layout */}
-            {activeSection === 'databank' ? (
-=======
+            {/* Data Source Status Header - only show for non-executive sections */}
+            {activeSection !== 'executive-overview' && (
+              <div className="mb-4 flex justify-between items-center">
+                <h1 className="text-2xl font-bold text-gray-900 capitalize">
+                  {activeSection.replace('-', ' ')} Dashboard
+                </h1>
+                <DataSourceBadge
+                  data-testid="data-source-badge"
+                  showDetails={true}
+                  size="md"
+                />
+              </div>
+            )}
+
             {/* Check if this is the databank or executive overview page for different layout */}
             {activeSection === 'databank' || activeSection === 'executive-overview' ? (
->>>>>>> 79fd3053
               <div className="w-full">
                 {renderActiveSection()}
               </div>
