--- conflicted
+++ resolved
@@ -72,12 +72,8 @@
       await new Promise(resolve => setTimeout(resolve, 1500));
       
       // Generate mock response based on query
-<<<<<<< HEAD
       const mockResponse = generateMockQueryResponse(customQuery);
       setQueryResponse(mockResponse);
-=======
-      setQueryResponse(generateMockQueryResponse(customQuery));
->>>>>>> acebc11c
       
       toast({
         title: 'Query answered',
